import typing
import os
from types import ModuleType

import pygame
pygame.init()

from . import display
<<<<<<< HEAD
from .input import Input
from .fontwrap import FontWrap
=======
from . import fontwrap
>>>>>>> 608407d3
from .modebase import ModeBase
from .modegamemenu import ModeGameMenu
from .modegamemenu import ModeGameMenuTop
from .saveable import Saveable
from . import config
from . import save


class _Game(object):
    __slots__ = (
        'start_mode_cls',
        'state_cls',
<<<<<<< HEAD
        'input',
        'font_wrap',
=======
>>>>>>> 608407d3
        '_clock',
        '_max_framerate',
        '_joysticks',
        '_is_first_loop',
        '_current_mode',
        'state',
        'running',
    )

    def __init__(
        self,
        mode_module: ModuleType,
        start_mode_cls: typing.Type[ModeBase],
        state_cls: typing.Type[Saveable],
        src_directory: str,
        screen_size: typing.Tuple[int, int],
        title: str,
        window_icon: str | None,
        font_location: str | None,
        font_size: int,
        font_height: int,
        font_antialias: bool
    ):
        self.start_mode_cls = start_mode_cls
        self.state_cls = state_cls
        config.init(
            os.path.join(src_directory, 'config.ini')
        )
        save.init(
            mode_module,
            os.path.join(src_directory, 'saves')
        )
        display.init(
            os.path.join(src_directory, 'screenshots'),
            screen_size,
            title,
            window_icon
        )
        self.input = Input()
        if font_location:
            font = pygame.font.Font(font_location, font_size)
        else:
            font = pygame.font.SysFont(None, font_size)
        fontwrap.init(font, font_height, font_antialias)
        self._clock = pygame.time.Clock()
        self._max_framerate = config.get(config.MAX_FRAMERATE)
        self._joysticks = [
            pygame.joystick.Joystick(i)
            for i
            in range(pygame.joystick.get_count())
        ]
        self._is_first_loop = True
        self._current_mode: ModeBase | None = None
        self.state: Saveable | None = None
        self.running = False

    def start(self):
        """Start the game, must be called before run()."""
        self._current_mode = self.start_mode_cls()
        self.state = self.state_cls()
        self.running = True

    def run(self):
        """Run the game, and check if the game needs to end."""
        if not self._current_mode:
            raise RuntimeError("error: self._current_mode is not set")
        actions = self._filterInput(pygame.event.get())
        self._current_mode.inputActions(actions)
        for i in range(self._getTime()):
            self._current_mode.update(1)
        self._current_mode.draw(display.screen)
        display.scaleDraw()
        if self._current_mode.next_mode is not None:
            if isinstance(self._current_mode, ModeGameMenu) \
                    and not isinstance(self._current_mode.next_mode, ModeGameMenu):
                pygame.mixer.music.unpause()
                pygame.mixer.unpause()
            self._current_mode.cleanup()
            self._current_mode = self._current_mode.next_mode
            self.input.clearMouseButtonStatus()
        self._is_first_loop = False
        if not self.running:
            config.save()
        return self.running

    def _filterInput(self, events: typing.Iterable[pygame.event.Event]):
        """Take care of input that game modes should not take care of."""
        result = map(display.scaleMouseInput, events)
        result = filter(self._stillNeedsHandling, result)
        result = map(self.input.map, result)
        return list(result)

    def _stillNeedsHandling(self, event: pygame.event.Event):
        """If event should be handled before all others, handle it and return False, otherwise return True.
        As an example, game-ending or display-changing events should be handled before all others.
        Also filter out bad mouse events here.
        """
        match event.type:
            case pygame.QUIT | pygame.WINDOWFOCUSLOST | pygame.WINDOWMINIMIZED:
                return self._handlePauseMenu()
            case pygame.WINDOWMOVED:
                if not self._is_first_loop:
                    return self._handlePauseMenu()
            case pygame.KEYDOWN:
                if event.key == pygame.K_ESCAPE:
                    return self._handlePauseMenu()
                elif event.key == pygame.K_F12:
                    display.takeScreenshot()
                    return False
            case pygame.MOUSEMOTION | pygame.MOUSEBUTTONUP | pygame.MOUSEBUTTONDOWN:
                return display.isInScreen(event.pos)
            case pygame.JOYDEVICEREMOVED:
                self._joysticks = [
                    joystick
                    for joystick
                    in self._joysticks
                    if joystick.get_instance_id() != event.instance_id
                ]
                return False
            case pygame.JOYDEVICEADDED:
                self._joysticks = [
                    pygame.joystick.Joystick(i)
                    for i
                    in range(pygame.joystick.get_count())
                ]
                return False
        return True

    def _handlePauseMenu(self):
        # pass quit events forward to ModeGameMenu, but not to other modes
        if isinstance(self._current_mode, ModeGameMenu):
            return True
        self._current_mode = ModeGameMenuTop(self._current_mode)
        self.input.clearMouseButtonStatus()
        pygame.mixer.music.pause()
        pygame.mixer.pause()
        return False

    def _getTime(self):
        return self._clock.tick(self._max_framerate)


_game: _Game | None = None


def initGame(
    mode_module: ModuleType,
    start_mode_cls: typing.Type[ModeBase],
    state_cls: typing.Type[Saveable],
    src_directory: str,
    screen_size: typing.Tuple[int, int],
    title: str,
    window_icon: str | None,
    font_location: str | None,
    font_size: int,
    font_height: int,
    font_antialias: bool
):
    """Loads up the game and prepares it for running.
    Arguments:
    mode_module - the module holding all modes for your game
    start_mode_cls - the class for the first mode
    state_cls - the class for holding general game state
    src_directory - directory of the program
    screen_size - size of the virtual screen
    title - title of the game (for titlebar)
    window_icon - location of icon of the game (for titlebar)
    font_location - location of default font for the game
    font_size - default font size
    font_height - default font height
    font_antialias - default font antialias
    """
    global _game
    if _game:
        raise RuntimeError("error: _game is already set")
    _game = _Game(
        mode_module,
        start_mode_cls,
        state_cls,
        src_directory,
        screen_size,
        title,
        window_icon,
        font_location,
        font_size,
        font_height,
        font_antialias
    )
    return _game


def getGame():
    return _game<|MERGE_RESOLUTION|>--- conflicted
+++ resolved
@@ -6,12 +6,8 @@
 pygame.init()
 
 from . import display
-<<<<<<< HEAD
 from .input import Input
-from .fontwrap import FontWrap
-=======
 from . import fontwrap
->>>>>>> 608407d3
 from .modebase import ModeBase
 from .modegamemenu import ModeGameMenu
 from .modegamemenu import ModeGameMenuTop
@@ -24,11 +20,7 @@
     __slots__ = (
         'start_mode_cls',
         'state_cls',
-<<<<<<< HEAD
         'input',
-        'font_wrap',
-=======
->>>>>>> 608407d3
         '_clock',
         '_max_framerate',
         '_joysticks',
