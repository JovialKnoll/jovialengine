import typing
import os
from types import ModuleType

import pygame
pygame.init()

<<<<<<< HEAD
from .display import Display
from .input import Input
=======
from . import display
>>>>>>> b6b111e5
from .fontwrap import FontWrap
from .modebase import ModeBase
from .modegamemenu import ModeGameMenu
from .modegamemenu import ModeGameMenuTop
from .saveable import Saveable
from . import config
from . import save


class _Game(object):
    __slots__ = (
        'start_mode_cls',
        'state_cls',
<<<<<<< HEAD
        'display',
        'input',
=======
>>>>>>> b6b111e5
        'font_wrap',
        '_clock',
        '_max_framerate',
        '_joysticks',
        '_is_first_loop',
        '_current_mode',
        'state',
        'running',
    )

    def __init__(
        self,
        mode_module: ModuleType,
        start_mode_cls: typing.Type[ModeBase],
        state_cls: typing.Type[Saveable],
        src_directory: str,
        screen_size: typing.Tuple[int, int],
        title: str,
        window_icon: str | None,
        font_location: str | None,
        font_size: int,
        font_height: int,
        font_antialias: bool
    ):
        self.start_mode_cls = start_mode_cls
        self.state_cls = state_cls
        config.init(
            os.path.join(src_directory, 'config.ini')
        )
        save.init(
            mode_module,
            os.path.join(src_directory, 'saves')
        )
        display.init(
            os.path.join(src_directory, 'screenshots'),
            screen_size,
            title,
            window_icon
        )
        self.input = Input()
        if font_location:
            font = pygame.font.Font(font_location, font_size)
        else:
            font = pygame.font.SysFont(None, font_size)
        self.font_wrap = FontWrap(font, font_height, font_antialias)
        self._clock = pygame.time.Clock()
        self._max_framerate = config.get(config.MAX_FRAMERATE)
        self._joysticks = [
            pygame.joystick.Joystick(i)
            for i
            in range(pygame.joystick.get_count())
        ]
        self._is_first_loop = True
        self._current_mode: ModeBase | None = None
        self.state: Saveable | None = None
        self.running = False

    def start(self):
        """Start the game, must be called before run()."""
        self._current_mode = self.start_mode_cls()
        self.state = self.state_cls()
        self.running = True

    def run(self):
        """Run the game, and check if the game needs to end."""
        if not self._current_mode:
            raise RuntimeError("error: self._current_mode is not set")
        actions = self._filterInput(pygame.event.get())
        self._current_mode.inputActions(actions)
        for i in range(self._getTime()):
            self._current_mode.update(1)
        self._current_mode.draw(display.screen)
        display.scaleDraw()
        if self._current_mode.next_mode is not None:
            if isinstance(self._current_mode, ModeGameMenu) \
                    and not isinstance(self._current_mode.next_mode, ModeGameMenu):
                pygame.mixer.music.unpause()
                pygame.mixer.unpause()
            self._current_mode.cleanup()
            self._current_mode = self._current_mode.next_mode
            self.input.clearMouseButtonStatus()
        self._is_first_loop = False
        if not self.running:
            config.save()
        return self.running

    def _filterInput(self, events: typing.Iterable[pygame.event.Event]):
        """Take care of input that game modes should not take care of."""
<<<<<<< HEAD
        result = map(self.display.scaleMouseInput, events)
        result = filter(self._stillNeedsHandling, result)
        result = map(self.input.map, result)
        return list(result)
=======
        events = map(display.scaleMouseInput, events)
        events = filter(self._stillNeedsHandling, events)
        return list(events)
>>>>>>> b6b111e5

    def _stillNeedsHandling(self, event: pygame.event.Event):
        """If event should be handled before all others, handle it and return False, otherwise return True.
        As an example, game-ending or display-changing events should be handled before all others.
        Also filter out bad mouse events here.
        """
        match event.type:
            case pygame.QUIT | pygame.WINDOWFOCUSLOST | pygame.WINDOWMINIMIZED:
                return self._handlePauseMenu()
            case pygame.WINDOWMOVED:
                if not self._is_first_loop:
                    return self._handlePauseMenu()
            case pygame.KEYDOWN:
                if event.key == pygame.K_ESCAPE:
                    return self._handlePauseMenu()
                elif event.key == pygame.K_F12:
                    display.takeScreenshot()
                    return False
            case pygame.MOUSEMOTION | pygame.MOUSEBUTTONUP | pygame.MOUSEBUTTONDOWN:
                return display.isInScreen(event.pos)
            case pygame.JOYDEVICEREMOVED:
                self._joysticks = [
                    joystick
                    for joystick
                    in self._joysticks
                    if joystick.get_instance_id() != event.instance_id
                ]
                return False
            case pygame.JOYDEVICEADDED:
                self._joysticks = [
                    pygame.joystick.Joystick(i)
                    for i
                    in range(pygame.joystick.get_count())
                ]
                return False
        return True

    def _handlePauseMenu(self):
        # pass quit events forward to ModeGameMenu, but not to other modes
        if isinstance(self._current_mode, ModeGameMenu):
            return True
        self._current_mode = ModeGameMenuTop(self._current_mode)
        self.input.clearMouseButtonStatus()
        pygame.mixer.music.pause()
        pygame.mixer.pause()
        return False

    def _getTime(self):
        return self._clock.tick(self._max_framerate)


_game: _Game | None = None


def initGame(
    mode_module: ModuleType,
    start_mode_cls: typing.Type[ModeBase],
    state_cls: typing.Type[Saveable],
    src_directory: str,
    screen_size: typing.Tuple[int, int],
    title: str,
    window_icon: str | None,
    font_location: str | None,
    font_size: int,
    font_height: int,
    font_antialias: bool
):
    """Loads up the game and prepares it for running.
    Arguments:
    mode_module - the module holding all modes for your game
    start_mode_cls - the class for the first mode
    state_cls - the class for holding general game state
    src_directory - directory of the program
    screen_size - size of the virtual screen
    title - title of the game (for titlebar)
    window_icon - location of icon of the game (for titlebar)
    font_location - location of default font for the game
    font_size - default font size
    font_height - default font height
    font_antialias - default font antialias
    """
    global _game
    if _game:
        raise RuntimeError("error: _game is already set")
    _game = _Game(
        mode_module,
        start_mode_cls,
        state_cls,
        src_directory,
        screen_size,
        title,
        window_icon,
        font_location,
        font_size,
        font_height,
        font_antialias
    )
    return _game


def getGame():
    return _game<|MERGE_RESOLUTION|>--- conflicted
+++ resolved
@@ -5,12 +5,8 @@
 import pygame
 pygame.init()
 
-<<<<<<< HEAD
-from .display import Display
+from . import display
 from .input import Input
-=======
-from . import display
->>>>>>> b6b111e5
 from .fontwrap import FontWrap
 from .modebase import ModeBase
 from .modegamemenu import ModeGameMenu
@@ -24,11 +20,7 @@
     __slots__ = (
         'start_mode_cls',
         'state_cls',
-<<<<<<< HEAD
-        'display',
         'input',
-=======
->>>>>>> b6b111e5
         'font_wrap',
         '_clock',
         '_max_framerate',
@@ -117,16 +109,10 @@
 
     def _filterInput(self, events: typing.Iterable[pygame.event.Event]):
         """Take care of input that game modes should not take care of."""
-<<<<<<< HEAD
-        result = map(self.display.scaleMouseInput, events)
+        result = map(display.scaleMouseInput, events)
         result = filter(self._stillNeedsHandling, result)
         result = map(self.input.map, result)
         return list(result)
-=======
-        events = map(display.scaleMouseInput, events)
-        events = filter(self._stillNeedsHandling, events)
-        return list(events)
->>>>>>> b6b111e5
 
     def _stillNeedsHandling(self, event: pygame.event.Event):
         """If event should be handled before all others, handle it and return False, otherwise return True.
