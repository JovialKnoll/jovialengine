--- conflicted
+++ resolved
@@ -102,18 +102,11 @@
                 pygame.mixer.unpause()
             self._current_mode.cleanup()
             self._current_mode = self._current_mode.next_mode
-<<<<<<< HEAD
             self.input.clearMouseButtonStatus()
         self._is_first_loop = False
-        if not self.game_running:
-            config.save()
-        return self.game_running
-=======
         if not self.running:
             config.save()
-        self._is_first_loop = False
         return self.running
->>>>>>> 7414ea72
 
     def _filterInput(self, events: typing.Iterable[pygame.event.Event]):
         """Take care of input that game modes should not take care of."""
