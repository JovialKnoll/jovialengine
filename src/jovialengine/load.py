from functools import cache

import pygame


@cache
def image(filename, alpha_or_colorkey=False):
    """Loads an image, converts, and sets colorkey as needed.
    The results are cached so don't alter them."""
    result = pygame.image.load(filename)
    if alpha_or_colorkey is True:
        result = result.convert_alpha()
    else:
        result = result.convert()
        if alpha_or_colorkey is not False:
            result.set_colorkey(alpha_or_colorkey)
    return result


<<<<<<< HEAD
@functools.cache
def mask_surface(
        surface: pygame.Surface,
        offset: tuple[int, int] | None=None,
        size: tuple[int, int] | None=None):
    """Constructs a mask from a surface.
=======
@cache
def mask(filename, alpha_or_colorkey=False):
    """Loads an image and uses this to construct a mask.
>>>>>>> 7ddde412
    The results are cached so don't alter them."""
    if offset and size:
        surface = surface.subsurface((offset, size))
    return pygame.mask.from_surface(surface)


@cache
def mask_filled(size: tuple[int, int]):
    """Constructs a filled mask.
    The results are cached so don't alter them."""
    return pygame.mask.Mask(size, True)


@cache
def mask_circle(size: tuple[int, int], radius: float):
    """Constructs a mask with a filled circle centered in the size at the given radius.
    The results are cached so don't alter them."""
    surface = pygame.Surface(size)
    surface.fill((0, 0, 0))
    pygame.draw.circle(surface, (255, 0, 0), (size[0] / 2, size[1] / 2), radius)
    surface.set_colorkey((0, 0, 0))
    return pygame.mask.from_surface(surface)


@cache
def sound(filename):
    """Loads a sound.
    The results are cached so don't alter them."""
    return pygame.mixer.Sound(filename)
<|MERGE_RESOLUTION|>--- conflicted
+++ resolved
@@ -1,60 +1,54 @@
-from functools import cache
-
-import pygame
-
-
-@cache
-def image(filename, alpha_or_colorkey=False):
-    """Loads an image, converts, and sets colorkey as needed.
-    The results are cached so don't alter them."""
-    result = pygame.image.load(filename)
-    if alpha_or_colorkey is True:
-        result = result.convert_alpha()
-    else:
-        result = result.convert()
-        if alpha_or_colorkey is not False:
-            result.set_colorkey(alpha_or_colorkey)
-    return result
-
-
-<<<<<<< HEAD
-@functools.cache
-def mask_surface(
-        surface: pygame.Surface,
-        offset: tuple[int, int] | None=None,
-        size: tuple[int, int] | None=None):
-    """Constructs a mask from a surface.
-=======
-@cache
-def mask(filename, alpha_or_colorkey=False):
-    """Loads an image and uses this to construct a mask.
->>>>>>> 7ddde412
-    The results are cached so don't alter them."""
-    if offset and size:
-        surface = surface.subsurface((offset, size))
-    return pygame.mask.from_surface(surface)
-
-
-@cache
-def mask_filled(size: tuple[int, int]):
-    """Constructs a filled mask.
-    The results are cached so don't alter them."""
-    return pygame.mask.Mask(size, True)
-
-
-@cache
-def mask_circle(size: tuple[int, int], radius: float):
-    """Constructs a mask with a filled circle centered in the size at the given radius.
-    The results are cached so don't alter them."""
-    surface = pygame.Surface(size)
-    surface.fill((0, 0, 0))
-    pygame.draw.circle(surface, (255, 0, 0), (size[0] / 2, size[1] / 2), radius)
-    surface.set_colorkey((0, 0, 0))
-    return pygame.mask.from_surface(surface)
-
-
-@cache
-def sound(filename):
-    """Loads a sound.
-    The results are cached so don't alter them."""
-    return pygame.mixer.Sound(filename)
+from functools import cache
+
+import pygame
+
+
+@cache
+def image(filename, alpha_or_colorkey=False):
+    """Loads an image, converts, and sets colorkey as needed.
+    The results are cached so don't alter them."""
+    result = pygame.image.load(filename)
+    if alpha_or_colorkey is True:
+        result = result.convert_alpha()
+    else:
+        result = result.convert()
+        if alpha_or_colorkey is not False:
+            result.set_colorkey(alpha_or_colorkey)
+    return result
+
+
+@cache
+def mask_surface(
+        surface: pygame.Surface,
+        offset: tuple[int, int] | None=None,
+        size: tuple[int, int] | None=None):
+    """Constructs a mask from a surface.
+    The results are cached so don't alter them."""
+    if offset and size:
+        surface = surface.subsurface((offset, size))
+    return pygame.mask.from_surface(surface)
+
+
+@cache
+def mask_filled(size: tuple[int, int]):
+    """Constructs a filled mask.
+    The results are cached so don't alter them."""
+    return pygame.mask.Mask(size, True)
+
+
+@cache
+def mask_circle(size: tuple[int, int], radius: float):
+    """Constructs a mask with a filled circle centered in the size at the given radius.
+    The results are cached so don't alter them."""
+    surface = pygame.Surface(size)
+    surface.fill((0, 0, 0))
+    pygame.draw.circle(surface, (255, 0, 0), (size[0] / 2, size[1] / 2), radius)
+    surface.set_colorkey((0, 0, 0))
+    return pygame.mask.from_surface(surface)
+
+
+@cache
+def sound(filename):
+    """Loads a sound.
+    The results are cached so don't alter them."""
+    return pygame.mixer.Sound(filename)