--- conflicted
+++ resolved
@@ -3,13 +3,8 @@
 
 import pygame
 
-<<<<<<< HEAD
 from .input import Action
 
-import constants
-
-=======
->>>>>>> 8bee7b52
 
 class ModeBase(abc.ABC):
     """This is an abstract object for game modes.
