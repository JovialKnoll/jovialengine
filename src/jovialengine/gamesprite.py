import abc
from functools import cache
from typing import final, Self

import pygame

from . import load
from . import game
from .saveable import Saveable
from .modebase import ModeBase
from .inputframe import InputFrame, StateChange


class GameSprite(pygame.sprite.Sprite, Saveable, abc.ABC):
    """Base class for many game objects.
    Subclasses should set:
    optional: _IMAGE_LOCATION, location of image file (if not set subclass must set image and rect)
    optional: _ALPHA_OR_COLORKEY, used for loading image, required if _IMAGE_LOCATION is set
    optional: _IMAGE_SECTION_SIZE, used if only displaying subset of image for sprite animation
    optional: _COLLISION_RADIUS, set this if a circle collision is appropriate for this sprite
    optional: _COLLISION_MASK_LOCATION, location of image file for generating a collision mask
    optional: _COLLISION_MASK_ALPHA_OR_COLORKEY, used for loading image, required if _COLLISION_MASK_LOCATION is set
    optional: _GETS_INPUT, set this true to force this sprite to receive input

    To hook in to collision checking, create a function like so:
    def collide_OtherGameSpriteClassName(self, other: OtherGameSpriteClassName):
        do_something()
    collide_OtherGameSpriteClassName will be called whenever there is a collision with a OtherGameSpriteClassName
    Other will be the GameSprite collided with.
    """
    _IMAGE_LOCATION: str = None
    _ALPHA_OR_COLORKEY: bool | tuple[int, int, int] = None
    _IMAGE_SECTION_SIZE: tuple[int, int] | None = None
    _COLLISION_RADIUS: float | None = None
    _COLLISION_MASK_LOCATION: str | None = None
    _COLLISION_MASK_ALPHA_OR_COLORKEY: bool | tuple[int, int, int] | None = None
    _GETS_INPUT: bool = False

    __slots__ = (
        '_input_frame',
        '_base_image',
        '_source_rect',
        '_image_count_x',
        '_image_count_y',
        '_seq',
        '_mask_image',
        '_mask_source_rect',
        '_mask_image_count_x',
        '_mask_image_count_y',
        '_mask_seq',
    )

    def __init__(self, pos: pygame.typing.Point = (0, 0)):
        if self._IMAGE_LOCATION and not self._ALPHA_OR_COLORKEY:
            raise RuntimeError(
                "if _IMAGE_LOCATION is set, _ALPHA_OR_COLORKEY must be set"
            )
        if self._COLLISION_MASK_LOCATION and not self._COLLISION_MASK_ALPHA_OR_COLORKEY:
            raise RuntimeError(
                "if _COLLISION_MASK_LOCATION is set, _COLLISION_MASK_ALPHA_OR_COLORKEY must be set"
            )
        super().__init__()
        self.image = None
        self.rect = None
        self._input_frame: InputFrame | None = None
        self._base_image: pygame.Surface | None = None
        self._image_count_x: int | None = None
        self._image_count_y: int | None = None
        self._seq: int | None = None
        self._source_rect: pygame.Rect | None = None
        if self._IMAGE_LOCATION:
            self._base_image = load.image(self._IMAGE_LOCATION, self._ALPHA_OR_COLORKEY)
            self.image = self._base_image
            if self._IMAGE_SECTION_SIZE:
                image_size = self._base_image.get_size()
                self._image_count_x = image_size[0] // self._IMAGE_SECTION_SIZE[0]
                self._image_count_y = image_size[1] // self._IMAGE_SECTION_SIZE[1]
                self._seq = 0
                self._source_rect = pygame.Rect((0, 0), self._IMAGE_SECTION_SIZE)
                self.image = load.subsurface(self._base_image, tuple(self._source_rect))
            self.rect = self.image.get_frect(center=pos)
        self.radius: float | None = None
        self._mask_image: pygame.Surface | None = None
        self._mask_image_count_x: int | None = None
        self._mask_image_count_y: int | None = None
        self._mask_seq: int | None = None
<<<<<<< HEAD
        if self.image:
            size = self.image.get_size()
            self.mask = load.mask_filled(size)
=======
        self._mask_source_rect: pygame.Rect | None = None
        if self.rect:
            self.mask = load.mask_filled(self.rect.size)
>>>>>>> 496b0cf7
            if self._COLLISION_RADIUS:
                self.radius = self._COLLISION_RADIUS
                self.mask = load.mask_circle(size, self.radius)
            if self._COLLISION_MASK_LOCATION:
                self._mask_image = load.image(self._COLLISION_MASK_LOCATION, self._COLLISION_MASK_ALPHA_OR_COLORKEY)
                mask_image_size = self._mask_image.get_size()
<<<<<<< HEAD
                if size != mask_image_size:
                    self._mask_image_count_x = mask_image_size[0] // size[0]
                    self._mask_image_count_y = mask_image_size[1] // size[1]
                    self._mask_seq = 0
                    self._mask_source_rect = pygame.Rect((0, 0), size)
=======
                if self.rect.size != mask_image_size:
                    self._mask_image_count_x = mask_image_size[0] // self.rect.size[0]
                    self._mask_image_count_y = mask_image_size[1] // self.rect.size[1]
                    self._mask_seq = 0
                    self._mask_source_rect = pygame.Rect((0, 0), self.rect.size)
>>>>>>> 496b0cf7
                self.mask = load.mask_surface(self._mask_image, self._mask_source_rect and tuple(self._mask_source_rect))

    def save(self):
        return {
            'rect_center': self.rect.center,
            '_seq': self._seq,
            '_mask_seq': self._mask_seq,
        }

    @classmethod
    def load(cls, save_data):
        new_obj = GameSprite(save_data['rect_center'])
        if new_obj.seq is not None:
            new_obj.seq = save_data['_seq']
        if new_obj.mask_seq is not None:
            new_obj.mask_seq = save_data['_mask_seq']
        return new_obj

    @final
    @property
    def seq(self):
        """Get the sprite sequence.
        Set this value to change to a different part of the sprite sheet."""
        return self._seq

    @final
    @seq.setter
    def seq(self, value: int):
        if self._seq is None:
            raise RuntimeError("error: setting seq for GameSprite not using a sprite sheet")
        self._seq = value % (self._image_count_x * self._image_count_y)
        self._source_rect.x = (self._seq % self._image_count_x) * self._IMAGE_SECTION_SIZE[0]
        self._source_rect.y = (self._seq // self._image_count_x) * self._IMAGE_SECTION_SIZE[1]
        self.image = load.subsurface(self._base_image, tuple(self._source_rect))

    @final
    @property
    def mask_seq(self):
        """Get the sprite sequence.
        Set this value to change to a different part of the sprite sheet."""
        return self._mask_seq

    @final
    @mask_seq.setter
    def mask_seq(self, value: int):
        if self._mask_seq is None:
            raise RuntimeError("error: setting mask_seq for GameSprite not using a sprite sheet")
        size = self.image.get_size()
        self._mask_seq = value % (self._image_count_x * self._image_count_y)
        self._mask_source_rect.x = (self._mask_seq % self._mask_image_count_x) * size[0]
        self._mask_source_rect.y = (self._mask_seq // self._mask_image_count_y) * size[1]
        self.mask = load.mask_surface(self._mask_image, tuple(self._mask_source_rect))

    @classmethod
    @final
    @cache
    def get_collision_labels(cls):
        labels = [
            t.__name__
            for t in cls.mro()
            if t not in GameSprite.mro()
        ]
        labels.append('GameSprite')
        return frozenset(labels)

    @classmethod
    @final
    @cache
    def get_collides_with(cls):
        return frozenset([
            e.removeprefix('collide_')
            for e in dir(cls)
            if e.startswith('collide_')
        ])

    @final
    def does_collide(self, other: Self):
        if self.radius and other.radius:
            return pygame.sprite.collide_circle(self, other)
        elif not self.radius and not other.radius \
                and not self._COLLISION_MASK_LOCATION and not other._COLLISION_MASK_LOCATION:
            return pygame.sprite.collide_rect(self, other)
        return pygame.sprite.collide_mask(self, other)

    @final
    def start(self, mode: ModeBase | None = None):
        """Function to start processing the GameSprite as part of running the game.
        Should usually be called after creating the GameSprite.
        Adds the sprite to appropriate groups in the current game mode or the mode indicated.
        Sprites created within a mode's __init__ should probably have that mode passed into this method.
        """
        if mode is None:
            mode = game.get_current_mode()
        mode.sprites_all.add(self)
        mode.sprites_collide.add(self)
        if self._GETS_INPUT or self._take_state_change is not GameSprite._take_state_change:
            mode.sprites_input.add(self)
        self._start(mode)
        return self

    @final
    def input(self, input_frame: InputFrame):
        """Called to pass the current InputFrame to a GameSprite."""
        for state_change in input_frame.state_changes:
            self._take_state_change(state_change)
        self._input_frame = input_frame

    def update(self, dt: int, camera: pygame.FRect):
        """Called to apply time updates to a GameSprite."""
        pass

    def _start(self, mode: ModeBase):
        """Called when a GameSprite is started."""
        pass

    def _take_state_change(self, state_change: StateChange):
        """Handle input state change (this is called on all state changes if this GameSprite receives input)
        During this method call self._input_frame still holds the old input_frame.
        Overriding this method ensures that the child class will receive input."""
        pass<|MERGE_RESOLUTION|>--- conflicted
+++ resolved
@@ -84,34 +84,21 @@
         self._mask_image_count_x: int | None = None
         self._mask_image_count_y: int | None = None
         self._mask_seq: int | None = None
-<<<<<<< HEAD
+        self._mask_source_rect: pygame.Rect | None = None
         if self.image:
             size = self.image.get_size()
             self.mask = load.mask_filled(size)
-=======
-        self._mask_source_rect: pygame.Rect | None = None
-        if self.rect:
-            self.mask = load.mask_filled(self.rect.size)
->>>>>>> 496b0cf7
             if self._COLLISION_RADIUS:
                 self.radius = self._COLLISION_RADIUS
                 self.mask = load.mask_circle(size, self.radius)
             if self._COLLISION_MASK_LOCATION:
                 self._mask_image = load.image(self._COLLISION_MASK_LOCATION, self._COLLISION_MASK_ALPHA_OR_COLORKEY)
                 mask_image_size = self._mask_image.get_size()
-<<<<<<< HEAD
                 if size != mask_image_size:
                     self._mask_image_count_x = mask_image_size[0] // size[0]
                     self._mask_image_count_y = mask_image_size[1] // size[1]
                     self._mask_seq = 0
                     self._mask_source_rect = pygame.Rect((0, 0), size)
-=======
-                if self.rect.size != mask_image_size:
-                    self._mask_image_count_x = mask_image_size[0] // self.rect.size[0]
-                    self._mask_image_count_y = mask_image_size[1] // self.rect.size[1]
-                    self._mask_seq = 0
-                    self._mask_source_rect = pygame.Rect((0, 0), self.rect.size)
->>>>>>> 496b0cf7
                 self.mask = load.mask_surface(self._mask_image, self._mask_source_rect and tuple(self._mask_source_rect))
 
     def save(self):
