--- conflicted
+++ resolved
@@ -1,63 +1,55 @@
-import unittest
-import os
-
-import pygame
-
-from mode import ModeTest
-
-
-class TestModeBase(unittest.TestCase):
-    @classmethod
-    def setUpClass(cls):
-        pygame.display.set_mode((1, 1), pygame.NOFRAME)
-
-    def test_draw(self):
-        # Arrange
-        screen = pygame.Surface((6, 6))
-        screen.fill(pygame.Color('white'))
-        mode = ModeTest()
-        # Act
-        mode.draw(screen)
-        # Assert
-        got = ""
-        for y in range(6):
-            for x in range(6):
-                color = screen.get_at((x, y))
-                if color == pygame.Color('white'):
-                    got += "W"
-                elif color == pygame.Color('red'):
-                    got += "r"
-                elif color == pygame.Color('green'):
-                    got += "g"
-                elif color == pygame.Color('blue'):
-                    got += "b"
-                elif color == pygame.Color('black'):
-                    got += "B"
-            got += os.linesep
-        expected = "WWWWWb" + os.linesep \
-<<<<<<< HEAD
-            + "WrrrrW" + os.linesep \
-            + "WrrgrW" + os.linesep \
-            + "WrrrrW" + os.linesep \
-            + "WrBrrW" + os.linesep \
-            + "WWWWWb" + os.linesep
-=======
-                   + "WrrrrW" + os.linesep \
-                   + "WrrgrW" + os.linesep \
-                   + "WrrrrW" + os.linesep \
-                   + "WrBrrW" + os.linesep \
-                   + "WWWWWb" + os.linesep
->>>>>>> 496b0cf7
-        self.assertEqual(got, expected)
-
-    def test_cleanup(self):
-        # Arrange
-        mode = ModeTest()
-        # Act
-        mode.cleanup()
-        # Assert
-        self.assertEqual(len(mode.sprites_all), 0)
-
-
-if __name__ == '__main__':
-    unittest.main()
+import unittest
+import os
+
+import pygame
+
+from mode import ModeTest
+
+
+class TestModeBase(unittest.TestCase):
+    @classmethod
+    def setUpClass(cls):
+        pygame.display.set_mode((1, 1), pygame.NOFRAME)
+
+    def test_draw(self):
+        # Arrange
+        screen = pygame.Surface((6, 6))
+        screen.fill(pygame.Color('white'))
+        mode = ModeTest()
+        # Act
+        mode.draw(screen)
+        # Assert
+        got = ""
+        for y in range(6):
+            for x in range(6):
+                color = screen.get_at((x, y))
+                if color == pygame.Color('white'):
+                    got += "W"
+                elif color == pygame.Color('red'):
+                    got += "r"
+                elif color == pygame.Color('green'):
+                    got += "g"
+                elif color == pygame.Color('blue'):
+                    got += "b"
+                elif color == pygame.Color('black'):
+                    got += "B"
+            got += os.linesep
+        expected = "WWWWWb" + os.linesep \
+                   + "WrrrrW" + os.linesep \
+                   + "WrrgrW" + os.linesep \
+                   + "WrrrrW" + os.linesep \
+                   + "WrBrrW" + os.linesep \
+                   + "WWWWWb" + os.linesep
+        self.assertEqual(got, expected)
+
+    def test_cleanup(self):
+        # Arrange
+        mode = ModeTest()
+        # Act
+        mode.cleanup()
+        # Assert
+        self.assertEqual(len(mode.sprites_all), 0)
+
+
+if __name__ == '__main__':
+    unittest.main()